package main

import (
  "bytes"
  "compress/zlib"
  "crypto/tls"
  "crypto/x509"
  "encoding/binary"
  "encoding/pem"
  "fmt"
  "io"
  "io/ioutil"
  "log"
  "math/rand"
  "net"
  "os"
  "regexp"
  "strconv"
  "time"
)

// Support for newer SSL signature algorithms
import _ "crypto/sha256"
import _ "crypto/sha512"

var hostname string
var hostport_re, _ = regexp.Compile("^(.+):([0-9]+)$")

func init() {
  log.Printf("publisher init\n")
  hostname, _ = os.Hostname()
  rand.Seed(time.Now().UnixNano())
}

func Publishv1(input chan []*FileEvent,
  registrar chan []*FileEvent,
  config *NetworkConfig) {
  var buffer bytes.Buffer
  var compressed_payload []byte
  var socket *tls.Conn
  var last_ack_sequence uint32
  var sequence uint32
  var err error

  socket = connect(config)
  defer socket.Close()

  // TODO(driskell): Make the idle timeout configurable like the network timeout is?
  timer := time.NewTimer(900 * time.Second)

<<<<<<< HEAD
    for _, event := range events {
      sequence += 1
      writeDataFrame(event, sequence, compressor)
    }
    compressor.Flush()
    compressor.Close()

    compressed_payload := buffer.Bytes()

    // Send buffer until we're successful...
    oops := func(err error) {
      // TODO(sissel): Track how frequently we timeout and reconnect. If we're
      // timing out too frequently, there's really no point in timing out since
      // basically everything is slow or down. We'll want to ratchet up the
      // timeout value slowly until things improve, then ratchet it down once
      // things seem healthy.
      log.Printf("Socket error, will reconnect: %s\n", err)
      time.Sleep(config.reconnect)
      socket.Close()
      socket = connect(config)
    }
=======
  for {
    select {
    case events := <-input:
      for {
        // Do we need to populate the buffer again? Or do we already have it done?
        if buffer.Len() == 0 {
          sequence = last_ack_sequence
          compressor, _ := zlib.NewWriterLevel(&buffer, 3)

          for _, event := range events {
            sequence += 1
            writeDataFrame(event, sequence, compressor)
          }
          compressor.Flush()
          compressor.Close()

          compressed_payload = buffer.Bytes()
        }
>>>>>>> 94fc9b6e

        // Abort if our whole request takes longer than the configured network timeout.
        socket.SetDeadline(time.Now().Add(config.timeout))

        // Set the window size to the length of this payload in events.
        _, err = socket.Write([]byte("1W"))
        if err != nil {
          log.Printf("Socket error, will reconnect: %s\n", err)
          goto RetryPayload
        }
        err = binary.Write(socket, binary.BigEndian, uint32(len(events)))
        if err != nil {
          log.Printf("Socket error, will reconnect: %s\n", err)
          goto RetryPayload
        }

        // Write compressed frame
        _, err = socket.Write([]byte("1C"))
        if err != nil {
          log.Printf("Socket error, will reconnect: %s\n", err)
          goto RetryPayload
        }
        err = binary.Write(socket, binary.BigEndian, uint32(len(compressed_payload)))
        if err != nil {
<<<<<<< HEAD
          log.Printf("Read error looking for ack: %s\n", err)
          socket.Close()
          time.Sleep(config.reconnect)
          socket = connect(config)
          continue SendPayload // retry sending on new connection
        } else {
          ackbytes += n
=======
          log.Printf("Socket error, will reconnect: %s\n", err)
          goto RetryPayload
>>>>>>> 94fc9b6e
        }
        _, err = socket.Write(compressed_payload)
        if err != nil {
          log.Printf("Socket error, will reconnect: %s\n", err)
          goto RetryPayload
        }

        // read ack
        for {
          var frame [2]byte

          // Each time we've received a frame, reset the deadline
          socket.SetDeadline(time.Now().Add(config.timeout))

          err = binary.Read(socket, binary.BigEndian, &frame)
          if err != nil {
            log.Printf("Socket error, will reconnect: %s\n", err)
            goto RetryPayload
          }

          if frame == [2]byte{'1', 'A'} {
            var ack_sequence uint32

            // Read the sequence number acked
            err = binary.Read(socket, binary.BigEndian, &ack_sequence)
            if err != nil {
              log.Printf("Socket error, will reconnect: %s\n", err)
              goto RetryPayload
            }

            if sequence == ack_sequence {
              last_ack_sequence = ack_sequence
              // All acknowledged! Stop reading acks
              break
            }

            // NOTE(driskell): If the server is busy and not yet processed anything, we MAY
            // end up receiving an ack for the last sequence in the previous payload, or 0
            if ack_sequence == last_ack_sequence {
              // Just keep waiting
              continue
            } else if ack_sequence - last_ack_sequence > uint32(len(events)) {
              // This is wrong - we've already had an ack for these
              log.Printf("Socket error, will reconnect: Repeated ACK\n")
              goto RetryPayload
            }

            // Send a slice of the acknowledged events downstream and slice what we're still waiting for
            // so that if we encounter an error, we only resend unacknowledged events
            registrar <- events[:ack_sequence - last_ack_sequence]
            events = events[ack_sequence - last_ack_sequence:]
            last_ack_sequence = ack_sequence

            // Reset the events buffer so it gets regenerated if we need to retry the payload
            buffer.Truncate(0)
            continue
          }

          // Unknown frame!
          log.Printf("Socket error, will reconnect: Unknown frame received: %s\n", frame)
          goto RetryPayload
        }

        // Success, stop trying to send the payload.
        break

      RetryPayload:
        // TODO(sissel): Track how frequently we timeout and reconnect. If we're
        // timing out too frequently, there's really no point in timing out since
        // basically everything is slow or down. We'll want to ratchet up the
        // timeout value slowly until things improve, then ratchet it down once
        // things seem healthy.
        time.Sleep(1 * time.Second)
        socket.Close()
        socket = connect(config)
      }

      // Tell the registrar that we've successfully sent the remainder of the events
      registrar <- events

      // Reset the events buffer
      buffer.Truncate(0)

      // Prepare to enter idle by setting a long deadline... if we have more events we'll drop it down again
      socket.SetDeadline(time.Now().Add(1800 * time.Second))

      // Reset the timer
      timer.Reset(900 * time.Second)
    case <-timer.C:
      // We've no events to send - throw a ping (well... window frame) so our connection doesn't idle and die
      err = ping(config, socket)
      if err != nil {
        log.Printf("Socket error during ping, will reconnect: %s\n", err)
        time.Sleep(1 * time.Second)
        socket.Close()
        socket = connect(config)
      }

      // Reset the deadline
      socket.SetDeadline(time.Now().Add(1800 * time.Second))

      // Reset the timer
      timer.Reset(900 * time.Second)
    } /* select */
  } /* for */
} // Publish

func ping(config *NetworkConfig, socket *tls.Conn) error {
  // Set deadline for this write
  socket.SetDeadline(time.Now().Add(config.timeout))

  // This just keeps connection open through firewalls
  // We don't await for a response so its not a real ping, the protocol does not provide for a real ping
  // And with a complete replacement of protocol happening soon, makes no sense to add new frames and such
  _, err := socket.Write([]byte("1W"))
  if err != nil {
    return err
  }
  err = binary.Write(socket, binary.BigEndian, uint32(*spool_size))
  if err != nil {
    return err
  }

  return nil
}

func connect(config *NetworkConfig) (socket *tls.Conn) {
  var tlsconfig tls.Config

  if len(config.SSLCertificate) > 0 && len(config.SSLKey) > 0 {
    log.Printf("Loading client ssl certificate: %s and %s\n",
      config.SSLCertificate, config.SSLKey)
    cert, err := tls.LoadX509KeyPair(config.SSLCertificate, config.SSLKey)
    if err != nil {
      log.Fatalf("Failed loading client ssl certificate: %s\n", err)
    }
    tlsconfig.Certificates = []tls.Certificate{cert}
  }

  if len(config.SSLCA) > 0 {
    log.Printf("Setting trusted CA from file: %s\n", config.SSLCA)
    tlsconfig.RootCAs = x509.NewCertPool()

    pemdata, err := ioutil.ReadFile(config.SSLCA)
    if err != nil {
      log.Fatalf("Failure reading CA certificate: %s\n", err)
    }

    block, _ := pem.Decode(pemdata)
    if block == nil {
      log.Fatalf("Failed to decode PEM data, is %s a valid cert?\n", config.SSLCA)
    }
    if block.Type != "CERTIFICATE" {
      log.Fatalf("This is not a certificate file: %s\n", config.SSLCA)
    }

    cert, err := x509.ParseCertificate(block.Bytes)
    if err != nil {
      log.Fatalf("Failed to parse a certificate: %s\n", config.SSLCA)
    }
    tlsconfig.RootCAs.AddCert(cert)
  }

  for {
    // Pick a random server from the list.
    hostport := config.Servers[rand.Int()%len(config.Servers)]
    submatch := hostport_re.FindSubmatch([]byte(hostport))
    if submatch == nil {
      log.Fatalf("Invalid host:port given: %s", hostport)
    }
    host := string(submatch[1])
    port := string(submatch[2])
    addresses, err := net.LookupHost(host)

    if err != nil {
      log.Printf("DNS lookup failure \"%s\": %s\n", host, err)
      time.Sleep(config.reconnect)
      continue
    }

    address := addresses[rand.Int()%len(addresses)]
    addressport := fmt.Sprintf("%s:%s", address, port)

    log.Printf("Connecting to %s (%s) \n", addressport, host)

    tcpsocket, err := net.DialTimeout("tcp", addressport, config.timeout)
    if err != nil {
      log.Printf("Failure connecting to %s: %s\n", address, err)
      time.Sleep(config.reconnect)
      continue
    }

    socket = tls.Client(tcpsocket, &tlsconfig)
    socket.SetDeadline(time.Now().Add(config.timeout))
    err = socket.Handshake()
    if err != nil {
<<<<<<< HEAD
      log.Printf("Failed to tls handshake with %s %s\n", address, err)
      time.Sleep(config.reconnect)
      socket.Close()
      continue
=======
      log.Printf("Handshake failure with %s: Failed to TLS handshake: %s\n", address, err)
      goto TryNextServer
>>>>>>> 94fc9b6e
    }

    log.Printf("Connected with %s\n", address)

    // connected, let's rock and roll.
    return

  TryNextServer:
    time.Sleep(1 * time.Second)
    socket.Close()
    continue
  }
  return
}

func writeDataFrame(event *FileEvent, sequence uint32, output io.Writer) {
  //log.Printf("event: %s\n", *event.Text)
  // header, "2D"
  // Why version 2 data frame? Because server.rb will correctly start returning partial ACKs if we specify version 2
  // This keeps the old logstash forwarders, which broke on partial ACK, working with even the newer server.rb
  // If the newer server.rb receives a 1D it will refuse to send partial ACK, just like before
  output.Write([]byte("2D"))
  // sequence number
  binary.Write(output, binary.BigEndian, uint32(sequence))
  // 'pair' count
  binary.Write(output, binary.BigEndian, uint32(len(*event.Fields)+4))

  writeKV("file", *event.Source, output)
  writeKV("host", hostname, output)
  writeKV("offset", strconv.FormatInt(event.Offset, 10), output)
  writeKV("line", *event.Text, output)
  for k, v := range *event.Fields {
    writeKV(k, v, output)
  }
}

func writeKV(key string, value string, output io.Writer) {
  //log.Printf("kv: %d/%s %d/%s\n", len(key), key, len(value), value)
  binary.Write(output, binary.BigEndian, uint32(len(key)))
  output.Write([]byte(key))
  binary.Write(output, binary.BigEndian, uint32(len(value)))
  output.Write([]byte(value))
}<|MERGE_RESOLUTION|>--- conflicted
+++ resolved
@@ -48,29 +48,6 @@
   // TODO(driskell): Make the idle timeout configurable like the network timeout is?
   timer := time.NewTimer(900 * time.Second)
 
-<<<<<<< HEAD
-    for _, event := range events {
-      sequence += 1
-      writeDataFrame(event, sequence, compressor)
-    }
-    compressor.Flush()
-    compressor.Close()
-
-    compressed_payload := buffer.Bytes()
-
-    // Send buffer until we're successful...
-    oops := func(err error) {
-      // TODO(sissel): Track how frequently we timeout and reconnect. If we're
-      // timing out too frequently, there's really no point in timing out since
-      // basically everything is slow or down. We'll want to ratchet up the
-      // timeout value slowly until things improve, then ratchet it down once
-      // things seem healthy.
-      log.Printf("Socket error, will reconnect: %s\n", err)
-      time.Sleep(config.reconnect)
-      socket.Close()
-      socket = connect(config)
-    }
-=======
   for {
     select {
     case events := <-input:
@@ -89,7 +66,6 @@
 
           compressed_payload = buffer.Bytes()
         }
->>>>>>> 94fc9b6e
 
         // Abort if our whole request takes longer than the configured network timeout.
         socket.SetDeadline(time.Now().Add(config.timeout))
@@ -114,18 +90,8 @@
         }
         err = binary.Write(socket, binary.BigEndian, uint32(len(compressed_payload)))
         if err != nil {
-<<<<<<< HEAD
-          log.Printf("Read error looking for ack: %s\n", err)
-          socket.Close()
-          time.Sleep(config.reconnect)
-          socket = connect(config)
-          continue SendPayload // retry sending on new connection
-        } else {
-          ackbytes += n
-=======
-          log.Printf("Socket error, will reconnect: %s\n", err)
-          goto RetryPayload
->>>>>>> 94fc9b6e
+          log.Printf("Socket error, will reconnect: %s\n", err)
+          goto RetryPayload
         }
         _, err = socket.Write(compressed_payload)
         if err != nil {
@@ -322,15 +288,8 @@
     socket.SetDeadline(time.Now().Add(config.timeout))
     err = socket.Handshake()
     if err != nil {
-<<<<<<< HEAD
-      log.Printf("Failed to tls handshake with %s %s\n", address, err)
-      time.Sleep(config.reconnect)
-      socket.Close()
-      continue
-=======
       log.Printf("Handshake failure with %s: Failed to TLS handshake: %s\n", address, err)
       goto TryNextServer
->>>>>>> 94fc9b6e
     }
 
     log.Printf("Connected with %s\n", address)
