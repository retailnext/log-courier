--- conflicted
+++ resolved
@@ -52,12 +52,8 @@
   config_file    string
   stdin          bool
   from_beginning bool
-<<<<<<< HEAD
   harvester      *harvester.Harvester
-  log_file       *os.File
-=======
   log_file       *DefaultLogBackend
->>>>>>> d68d4fec
   last_snapshot  time.Time
   snapshot       *core.Snapshot
 }
