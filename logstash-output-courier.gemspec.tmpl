--- conflicted
+++ resolved
@@ -15,11 +15,7 @@
 
   gem.metadata = { 'logstash_plugin' => 'true', 'logstash_group' => 'output' }
 
-<<<<<<< HEAD
+  gem.add_runtime_dependency 'cabin', '~> 0.6'
   gem.add_runtime_dependency 'logstash-core', '>= 1.4.0', '< 3.0.0'
-=======
-  gem.add_runtime_dependency 'cabin', '~> 0.6'
-  gem.add_runtime_dependency 'logstash-core', '~> 1.4'
->>>>>>> 6020c8e3
   gem.add_runtime_dependency 'log-courier', '= <VERSION>'
 end